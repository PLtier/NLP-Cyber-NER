--- conflicted
+++ resolved
@@ -1,5 +1,3 @@
-<<<<<<< HEAD
-=======
 import gc
 from pathlib import Path
 
@@ -203,5 +201,4 @@
     del predictions_dev
     del labels_dev
     gc.collect()
-    torch.cuda.empty_cache()
->>>>>>> f6b059bb
+    torch.cuda.empty_cache()